--- conflicted
+++ resolved
@@ -508,11 +508,7 @@
   void Execute(const std::vector<Task*>& tasks) {
     assert(tasks.size() >= 1);
     // One of the tasks will be run on the current thread.
-<<<<<<< HEAD
-    int workers_count = (int)tasks.size() - 1;
-=======
     std::size_t workers_count = tasks.size() - 1;
->>>>>>> e7ba57d7
     CreateWorkers(workers_count);
     assert(workers_count <= workers_.size());
     counter_to_decrement_when_ready_.Reset(workers_count);
